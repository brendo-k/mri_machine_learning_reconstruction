--- conflicted
+++ resolved
@@ -1,27 +1,11 @@
-<<<<<<< HEAD
 from ml_recon.transforms import normalize, pad, normalize_mean
 from ml_recon.utils import ifft_2d_img, fft_2d_img 
-=======
-from ml_recon.transforms import normalize, pad
-from ml_recon.utils.fft_2d_img import ifft_2d_img
 
->>>>>>> ebbfe843
 import torch
 
 
 
 def test_normalize():
-<<<<<<< HEAD
-    x = torch.rand((10, 4, 640, 320), dtype=torch.complex64)
-    sample = {'k_space': x}
-    norm = normalize()
-    x_norm = norm(sample)
-    x_max = x_norm['k_space'].abs().max()
-    x_min = x_norm['k_space'].abs().min()
-    assert x_max == 1
-    assert x_min >= 0
-    assert x_min != 0
-=======
     # Generate random input data
     sample = {
         'undersampled': torch.rand((2, 3, 64, 64), dtype=torch.complex64),
@@ -49,7 +33,6 @@
 
     assert torch.isclose(ft_under_max, normalized_sample['scaling_factor'])
 
->>>>>>> ebbfe843
 
 def test_pad():
     x = torch.rand(10, 4, 500, 300)
