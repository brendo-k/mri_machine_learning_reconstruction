from datetime import datetime
from typing import Dict
import os
import argparse
import time
import yaml
import contextlib
import json

<<<<<<< HEAD
from ml_recon.models.varnet import VarNet

from ml_recon.models import Unet, ResNet, DnCNN, SwinUNETR
#from ml_recon.models.varnet_unet import VarNet
=======
import ml_recon.models.varnet_unet as varnet_unet
import ml_recon.models.varnet_resnet as varnet_resnet
import ml_recon.models.varnet_transformer as varnet_transformer
import ml_recon.models.varnet_dnCNN as varnet_dncnn
import fastmri.models.varnet as fast_mri
>>>>>>> ebbfe843
from torch.utils.data import DataLoader, random_split
import torch
from torch.utils.tensorboard import SummaryWriter

from ml_recon.transforms import toTensor, normalize, pad_recon, pad, normalize_mean
from ml_recon.dataset.self_supervised_slice_loader import SelfSupervisedSampling
from ml_recon.utils import save_model, ifft_2d_img, collate_fn, root_sum_of_squares

from torchvision.transforms import Compose
from torch.distributed import init_process_group, destroy_process_group
from torch.utils.data.distributed import DistributedSampler
from torch.nn.parallel import DistributedDataParallel as DDP

# Globals
PROFILE = False

# Argparse
parser = argparse.ArgumentParser(description='Varnet self supervised trainer')
parser.add_argument('--lr', type=float, default=1e-3, help='')
parser.add_argument('--batch_size', type=int, default=5, help='')
parser.add_argument('--max_epochs', type=int, default=50, help='')
parser.add_argument('--num_workers', type=int, default=0, help='')
parser.add_argument('--supervised', action='store_true', help='')
<<<<<<< HEAD
parser.add_argument('--data_dir', type=str, default='/home/kadotab/projects/def-mchiew/kadotab/dataset/multicoil_train/t1', help='')
parser.add_argument('--model', type=str, choices=['unet', 'restnet', 'dncnn', 'transformer'], default='unet')
=======
parser.add_argument('--model', type=str, default='unet', help='must be dncnn, transformer, unet, or resnet')
parser.add_argument('--data_dir', type=str, default='/home/kadotab/projects/def-mchiew/kadotab/Datasets/t1_fastMRI/multicoil_train/16_chans/', help='')
>>>>>>> ebbfe843

parser.add_argument('--init_method', default='tcp://localhost:18888', type=str, help='')
parser.add_argument('--dist_backend', default='nccl', type=str, help='')
parser.add_argument('--world_size', default=2, type=int, help='')
<<<<<<< HEAD
parser.add_argument('--distributed', action='store_true', help='')
=======
parser.add_argument('--use_subset', action='store_true', help='')

>>>>>>> ebbfe843

def main():
    args = parser.parse_args()

<<<<<<< HEAD
=======
    model_name = args.model.lower() 
    if model_name == 'unet':
        VarNet = varnet_unet.VarNet
    elif model_name == 'resnet':
        VarNet = varnet_resnet.VarNet
    elif model_name == 'dncnn':
        VarNet = varnet_dncnn.VarNet
    elif model_name == 'transformer':
        VarNet = varnet_transformer.VarNet
    elif model_name == 'fastmri':
        VarNet = fast_mri.VarNet
    else:
        raise(ValueError('Must be unet, resnet, transformer, or dncnn'))
    print(f'Using model {VarNet.__module__ }')
    
>>>>>>> ebbfe843
    current_device, distributed = setup_devices(args.dist_backend, args.init_method, args.world_size)

    model = setup_model_backbone(args, current_device)

    if distributed:
        print(f'Setting up DDP in device {current_device}')
        model = DDP(model, device_ids=[current_device])
        model = torch.nn.SyncBatchNorm.convert_sync_batchnorm(model)

    train_loader, val_loader = prepare_data(args, distributed)

    loss_fn = torch.nn.MSELoss()
    optimizer = torch.optim.Adam(model.parameters(), lr=args.lr)

    if current_device == 0:
        writer_dir = '/home/kadotab/scratch/runs/' + datetime.now().strftime("%m%d-%H%M") + model.__class__.__name__
        writer = SummaryWriter(writer_dir)
        save_config(args, writer_dir)
    else: 
        writer = None

    path = '/home/kadotab/python/ml/ml_recon/Model_Weights/'
    scheduler = torch.optim.lr_scheduler.StepLR(optimizer, 40, gamma=0.1)
<<<<<<< HEAD
    
=======
    #scheduler = torch.optim.lr_scheduler.CosineAnnealingLR(optimizer, 10, 1e-4)
    

>>>>>>> ebbfe843
    for epoch in range(args.max_epochs):
        print(f'starting epoch: {epoch}')
        start = time.time()
        if distributed:
            train_loader.sampler.set_epoch(epoch)

        model.train()
        train_loss = train(model, loss_fn, train_loader, optimizer, current_device, args.supervised)
        model.eval()
<<<<<<< HEAD

=======
>>>>>>> ebbfe843
        end = time.time()
        print(f'Epoch: {epoch}, loss: {train_loss}, time: {(end - start)/60} minutes')
        with torch.no_grad():
            val_loss = validate(model, loss_fn, val_loader, current_device, args.supervised)
            plot_recon(model, val_loader, current_device, writer, epoch, args.supervised)
        
        scheduler.step()
        
        if current_device == 0:
            writer.add_scalar('train/loss', train_loss, epoch)
            writer.add_scalar('val/loss', val_loss, epoch)

    save_model(path, model, optimizer, args.max_epochs, current_device)

    if distributed:
        destroy_process_group()


def setup_model_backbone(args, current_device):

    if args.model == 'unet':
        backbone = Unet(in_chan=2, out_chan=2, depth=4, chans=32)
    elif args.model == 'resnet':
        backbone == ResNet(itterations=12, chans=32)
    elif args.model == 'dncnn':
        backbone = DnCNN(in_chan=2, out_chan=2, feature_size=32, num_of_layers=12)
    elif args.model == 'transformer':
        backbone = SwinUNETR(img_size=(128, 128), in_channels=2, out_channels=2, spatial_dims=2)
        print('loaded swinunet!')

    model = VarNet(backbone, num_cascades=5)
    model.to(current_device)

    return model

def setup_devices(dist_backend, init_method, world_size):
    """set up ddp, gpu, or cpu based on arguments and current number of devices 

    Args:
        dist_backend (str): string of backend used
        init_method (str): string of server address and port
        world_size (int): max num of gpus 
    """    

    ngpus_per_node = torch.cuda.device_count()
    current_device = None
    distributed = False
    if ngpus_per_node > 1:
        print("Starting DPP...")

        """ This next line is the key to getting DistributedDataParallel working on SLURM:
		SL  URM_NODEID is 0 or 1 in this example, SLURM_LOCALID is the id of the 
 		c   urrent process inside a node and is also 0 or 1 in this example."""

        current_device = int(os.environ.get("SLURM_LOCALID")) 

        """ this block initializes a process group and initiate communications
		be  tween all processes running on all nodes """

        print(f'From Rank: {current_device}, ==> Initializing Process Group...')
        #init the process group
        init_process_group(backend=dist_backend, init_method=init_method, world_size=world_size, rank=current_device)
        print("process group ready!")
        distributed = True
    elif ngpus_per_node == 1:
        current_device = 0
        distributed = False
    else:
        current_device = 'cpu'
        distributed = False
    return current_device, distributed


def prepare_data(arg: argparse.ArgumentParser, distributed: bool):
    transforms = Compose(
        (
            toTensor(),
<<<<<<< HEAD
            normalize(),
=======
            normalize_mean(norm_chan=True),
>>>>>>> ebbfe843
        )
    )
    data_dir = arg.data_dir
    train_dataset = SelfSupervisedSampling(
        os.path.join(data_dir, 'multicoil_train'),
        transforms=transforms,
        #raw_sample_filter=lambda x: x['coils'] == 16,
        R=3,
        R_hat=3
        )
    
    val_dataset = SelfSupervisedSampling(
        os.path.join(data_dir, 'multicoil_val'),
        transforms=transforms,
        #raw_sample_filter=lambda x: x['coils'] == 16,
        R=3,
        R_hat=3
        )
    
    if arg.use_subset:
        train_dataset, _ = random_split(train_dataset, [0.1, 0.9])

    if distributed:
        print('Setting up distributed sampler')
        train_sampler = DistributedSampler(train_dataset)
        val_sampler = DistributedSampler(val_dataset)
        shuffle = False
    else:
        train_sampler, val_sampler = None, None
        shuffle = True

    train_loader = DataLoader(train_dataset, 
                              batch_size=arg.batch_size,
                              num_workers=arg.num_workers,
                              shuffle=shuffle, 
                              sampler=train_sampler,
                              collate_fn=collate_fn
                              )

    val_loader = DataLoader(val_dataset, 
                            batch_size=arg.batch_size, 
                            num_workers=arg.num_workers, 
                            collate_fn=collate_fn,
                            sampler=val_sampler,
                            )
    return train_loader, val_loader



def train(model, loss_function, dataloader, optimizer, device, supervised):
    running_loss = 0

    cm = setup_profile_context_manager()
 
    with cm as prof:
        for i, data in enumerate(dataloader):
            if PROFILE:
                if i > (1 + 1 + 3) * 2:
                    break
                prof.step()

            running_loss += train_step(model, loss_function, optimizer, data, device, supervised)

    return running_loss/len(dataloader)

def setup_profile_context_manager():
    """ create a context manager if global PROFILE flag is set to true else retruns
    null context manager

    Returns:
        context manager: returns profile context manager
    """
    context_manager = torch.profiler.profile(
        schedule=torch.profiler.schedule(wait=1, warmup=1, active=3, repeat=2),
        on_trace_ready=torch.profiler.tensorboard_trace_handler('/home/kadotab/scratch/runs/varnet_batch1_workers0'),
        record_shapes=True,
        profile_memory=True,
        with_stack=True
        ) if PROFILE else contextlib.nullcontext()
    
    return context_manager


def train_step(model, loss_function, optimizer, data, device, supervised):
    mask, input_slice, target_slice, loss_mask = to_device(data, device, supervised)

    optimizer.zero_grad()
    predicted_sampled = model(input_slice, mask)

    loss = loss_function(
            torch.view_as_real(predicted_sampled * loss_mask),
            torch.view_as_real(target_slice * loss_mask)
            )
    # normalize to number of ssdu indecies not number of voxels
    loss = loss * predicted_sampled.numel() / loss_mask.sum()

    loss.backward()
    optimizer.step()
    loss_step = loss.item()*target_slice.shape[0]
    return loss_step


def validate(model, loss_function, dataloader, device, supervised):
    """ Validation loop. Loops through the entire validation dataset

    Args:
        model (nn.Module): model being trained
        loss_function (nn.LossFunction): loss function to be used
        dataloader (nn.utils.DataLoader): validation dataloader to be used
        device (str): device name (gpu, cpu)
        supervised (boolean): boolean flag to set supervised or unsupervised

    Returns:
        int: average validation loss per sample
    """
    val_running_loss = 0
    for data in dataloader:
        val_running_loss += val_step(model, loss_function, device, data, supervised)
    return val_running_loss/len(dataloader)


def val_step(model, loss_function, device, data, supervised):
    """ validation step. Performs a validation step for a single mini-batch

    Args:
        model (nn.Module): model being validated
        loss_function (nn.LossFunction): loss function used as metric
        device (str): device name (gpu, cpu)
        data (torch.Tensor): tensor of the current mini-batch
        supervised (bool): boolean flag to set supervised or unsupervised learning

    Returns:
        torch.Tensor[float]: loss of invdividual sample (mini-batch * num_batches)
    """
    mask, input_slice, target_slice, loss_mask = to_device(data, device, supervised)

    predicted_sampled = model(input_slice,  mask)
    loss = loss_function(
            torch.view_as_real(predicted_sampled * loss_mask),
            torch.view_as_real(target_slice * loss_mask)
            )

    loss = loss * predicted_sampled.numel() / loss_mask.sum()

    return loss.item()*target_slice.shape[0]


def to_device(data: Dict, device: str, supervised: bool):
    """ moves tensors in data to the device specified

    Args:
        data (Dict): data dictionary returned from dataloader
        device (str): device to move data onto
        supervised (bool): return supervised data if true

    Returns:
        torch.Tensor: returns multiple tensors now on the device
    """

    if supervised:
        input_slice = data['undersampled']
        target_slice = data['k_space']
        mask_omega = data['mask']


        input_slice = input_slice.to(device)
        target_slice = target_slice.to(device)
<<<<<<< HEAD
        mask = mask_omega.to(device)
=======
        mask = mask.to(device)
        mask = mask[:, None, :, :].repeat(1, input_slice.shape[1], 1, 1).to(device)
        loss_mask = torch.ones((target_slice.shape)).to(device)
>>>>>>> ebbfe843
    else:
        undersampled = data['undersampled']
        mask_lambda = data['omega_mask']
        double_undersampled = data['double_undersample']
<<<<<<< HEAD
        mask_omega = data['mask']
=======
        omega_mask = data['mask']
>>>>>>> ebbfe843
        K = data['k']

        input_slice = double_undersampled.to(device)
        target_slice = undersampled.to(device)
<<<<<<< HEAD
        mask = (mask_lambda * mask_omega).to(device)

        loss_mask = (~mask_lambda * mask_omega).detach()
=======

        loss_mask = (~mask_lambda * omega_mask).detach()
>>>>>>> ebbfe843
        loss_mask = loss_mask[:, None, :, :].repeat(1, input_slice.shape[1], 1, 1).to(device)
        mask = (mask_lambda * omega_mask)
        mask = mask[:, None, :, :].repeat(1, input_slice.shape[1], 1, 1).to(device)

    return mask, input_slice, target_slice, loss_mask


def plot_recon(model, val_loader, device, writer, epoch, supervised):
    """ plots a single slice to tensorboard. Plots reconstruction, ground truth, 
    and error magnified by 4

    Args:
        model (nn.Module): model to reconstruct
        val_loader (nn.utils.DataLoader): dataloader to take slice
        device (str | int): device number/type
        writer (torch.utils.SummaryWriter): tensorboard summary writer
        epoch (int): epoch
    """
    if device == 0:
        # difference magnitude
        difference_scaling = 4

        # forward pass
        sample = next(iter(val_loader))
        mask, input_slice, target_slice, loss_mask = to_device(sample, device, True)
        
        output = model(input_slice, mask)
        
<<<<<<< HEAD
        # coil combination
        output = root_sum_of_squares(ifft_2d_img(output), coil_dim=1).cpu()
        ground_truth = root_sum_of_squares(ifft_2d_img(sample['k_space']), coil_dim=1)
=======
        output = ifft_2d_img(output)
        output = output.abs().pow(2).sum(1).sqrt()
        output = output.cpu() 
>>>>>>> ebbfe843

        diff = (output - ground_truth).abs()

<<<<<<< HEAD
        # get scaling factor (skull is high intensity)
        image_scaling_factor = ground_truth[0].max() * 0.40

        # scale images and difference
        image_scaled = output[[0], :, :].abs()/image_scaling_factor
        diff_scaled = diff[[0], :, :]/(image_scaling_factor/difference_scaling)

        # clamp to 0-1 range
        image_scaled = image_scaled.clamp(0, 1)
        diff_scaled = diff_scaled.clamp(0, 1)
=======
        image_scaling_factor = ground_truth[0].max() * 0.70
        image_scaled = output[[0], :, :].abs()/image_scaling_factor
        image_scaled[image_scaled > 1] = 1

        diff_scaled = diff[[0], :, :]/(image_scaling_factor/4)
        diff_scaled[diff_scaled > 1] = 1
>>>>>>> ebbfe843

        writer.add_image('val/recon', image_scaled, epoch)
        writer.add_image('val/diff', diff_scaled, epoch)

<<<<<<< HEAD
        # plot target if it's the first epcoh
=======
        if not supervised:
            mask, input_slice, target_slice, loss_mask = to_device(sample, device, supervised)
            writer.add_image('loss_mask', loss_mask[0, [0]], epoch)
            writer.add_image('current_mask', mask[0, [0]], epoch)
            writer.add_image('omega_mask', sample['mask'][[0]], epoch)
            
>>>>>>> ebbfe843
        if epoch == 0:
            recon_scaled = ground_truth[[0], :, :]/image_scaling_factor
            recon_scaled = recon_scaled.clamp(0, 1)
            writer.add_image('val/target', recon_scaled, epoch)


def save_config(args, writer_dir):
    args_dict = vars(args)
    with open(os.path.join(writer_dir, 'config.txt'), 'w') as f:
        f.write(json.dumps(args_dict, indent=4))


def load_config(args):
    """ loads yaml file """
    with open(args.config_file, 'r') as f:
        configs_dict = yaml.load(f)
        
    for k, v in configs_dict.items():
        setattr(args, k, v)

    return args

if __name__ == '__main__':
    main()<|MERGE_RESOLUTION|>--- conflicted
+++ resolved
@@ -7,18 +7,10 @@
 import contextlib
 import json
 
-<<<<<<< HEAD
 from ml_recon.models.varnet import VarNet
 
 from ml_recon.models import Unet, ResNet, DnCNN, SwinUNETR
 #from ml_recon.models.varnet_unet import VarNet
-=======
-import ml_recon.models.varnet_unet as varnet_unet
-import ml_recon.models.varnet_resnet as varnet_resnet
-import ml_recon.models.varnet_transformer as varnet_transformer
-import ml_recon.models.varnet_dnCNN as varnet_dncnn
-import fastmri.models.varnet as fast_mri
->>>>>>> ebbfe843
 from torch.utils.data import DataLoader, random_split
 import torch
 from torch.utils.tensorboard import SummaryWriter
@@ -42,45 +34,19 @@
 parser.add_argument('--max_epochs', type=int, default=50, help='')
 parser.add_argument('--num_workers', type=int, default=0, help='')
 parser.add_argument('--supervised', action='store_true', help='')
-<<<<<<< HEAD
 parser.add_argument('--data_dir', type=str, default='/home/kadotab/projects/def-mchiew/kadotab/dataset/multicoil_train/t1', help='')
 parser.add_argument('--model', type=str, choices=['unet', 'restnet', 'dncnn', 'transformer'], default='unet')
-=======
-parser.add_argument('--model', type=str, default='unet', help='must be dncnn, transformer, unet, or resnet')
-parser.add_argument('--data_dir', type=str, default='/home/kadotab/projects/def-mchiew/kadotab/Datasets/t1_fastMRI/multicoil_train/16_chans/', help='')
->>>>>>> ebbfe843
 
 parser.add_argument('--init_method', default='tcp://localhost:18888', type=str, help='')
 parser.add_argument('--dist_backend', default='nccl', type=str, help='')
 parser.add_argument('--world_size', default=2, type=int, help='')
-<<<<<<< HEAD
 parser.add_argument('--distributed', action='store_true', help='')
-=======
 parser.add_argument('--use_subset', action='store_true', help='')
 
->>>>>>> ebbfe843
 
 def main():
     args = parser.parse_args()
 
-<<<<<<< HEAD
-=======
-    model_name = args.model.lower() 
-    if model_name == 'unet':
-        VarNet = varnet_unet.VarNet
-    elif model_name == 'resnet':
-        VarNet = varnet_resnet.VarNet
-    elif model_name == 'dncnn':
-        VarNet = varnet_dncnn.VarNet
-    elif model_name == 'transformer':
-        VarNet = varnet_transformer.VarNet
-    elif model_name == 'fastmri':
-        VarNet = fast_mri.VarNet
-    else:
-        raise(ValueError('Must be unet, resnet, transformer, or dncnn'))
-    print(f'Using model {VarNet.__module__ }')
-    
->>>>>>> ebbfe843
     current_device, distributed = setup_devices(args.dist_backend, args.init_method, args.world_size)
 
     model = setup_model_backbone(args, current_device)
@@ -104,13 +70,7 @@
 
     path = '/home/kadotab/python/ml/ml_recon/Model_Weights/'
     scheduler = torch.optim.lr_scheduler.StepLR(optimizer, 40, gamma=0.1)
-<<<<<<< HEAD
-    
-=======
     #scheduler = torch.optim.lr_scheduler.CosineAnnealingLR(optimizer, 10, 1e-4)
-    
-
->>>>>>> ebbfe843
     for epoch in range(args.max_epochs):
         print(f'starting epoch: {epoch}')
         start = time.time()
@@ -120,10 +80,7 @@
         model.train()
         train_loss = train(model, loss_fn, train_loader, optimizer, current_device, args.supervised)
         model.eval()
-<<<<<<< HEAD
-
-=======
->>>>>>> ebbfe843
+
         end = time.time()
         print(f'Epoch: {epoch}, loss: {train_loss}, time: {(end - start)/60} minutes')
         with torch.no_grad():
@@ -201,11 +158,7 @@
     transforms = Compose(
         (
             toTensor(),
-<<<<<<< HEAD
             normalize(),
-=======
-            normalize_mean(norm_chan=True),
->>>>>>> ebbfe843
         )
     )
     data_dir = arg.data_dir
@@ -373,34 +326,19 @@
 
         input_slice = input_slice.to(device)
         target_slice = target_slice.to(device)
-<<<<<<< HEAD
-        mask = mask_omega.to(device)
-=======
         mask = mask.to(device)
         mask = mask[:, None, :, :].repeat(1, input_slice.shape[1], 1, 1).to(device)
         loss_mask = torch.ones((target_slice.shape)).to(device)
->>>>>>> ebbfe843
-    else:
         undersampled = data['undersampled']
         mask_lambda = data['omega_mask']
         double_undersampled = data['double_undersample']
-<<<<<<< HEAD
-        mask_omega = data['mask']
-=======
         omega_mask = data['mask']
->>>>>>> ebbfe843
         K = data['k']
 
         input_slice = double_undersampled.to(device)
         target_slice = undersampled.to(device)
-<<<<<<< HEAD
-        mask = (mask_lambda * mask_omega).to(device)
-
-        loss_mask = (~mask_lambda * mask_omega).detach()
-=======
 
         loss_mask = (~mask_lambda * omega_mask).detach()
->>>>>>> ebbfe843
         loss_mask = loss_mask[:, None, :, :].repeat(1, input_slice.shape[1], 1, 1).to(device)
         mask = (mask_lambda * omega_mask)
         mask = mask[:, None, :, :].repeat(1, input_slice.shape[1], 1, 1).to(device)
@@ -429,19 +367,12 @@
         
         output = model(input_slice, mask)
         
-<<<<<<< HEAD
         # coil combination
         output = root_sum_of_squares(ifft_2d_img(output), coil_dim=1).cpu()
         ground_truth = root_sum_of_squares(ifft_2d_img(sample['k_space']), coil_dim=1)
-=======
-        output = ifft_2d_img(output)
-        output = output.abs().pow(2).sum(1).sqrt()
-        output = output.cpu() 
->>>>>>> ebbfe843
 
         diff = (output - ground_truth).abs()
 
-<<<<<<< HEAD
         # get scaling factor (skull is high intensity)
         image_scaling_factor = ground_truth[0].max() * 0.40
 
@@ -452,28 +383,17 @@
         # clamp to 0-1 range
         image_scaled = image_scaled.clamp(0, 1)
         diff_scaled = diff_scaled.clamp(0, 1)
-=======
-        image_scaling_factor = ground_truth[0].max() * 0.70
-        image_scaled = output[[0], :, :].abs()/image_scaling_factor
-        image_scaled[image_scaled > 1] = 1
-
-        diff_scaled = diff[[0], :, :]/(image_scaling_factor/4)
-        diff_scaled[diff_scaled > 1] = 1
->>>>>>> ebbfe843
 
         writer.add_image('val/recon', image_scaled, epoch)
         writer.add_image('val/diff', diff_scaled, epoch)
 
-<<<<<<< HEAD
-        # plot target if it's the first epcoh
-=======
         if not supervised:
             mask, input_slice, target_slice, loss_mask = to_device(sample, device, supervised)
             writer.add_image('loss_mask', loss_mask[0, [0]], epoch)
             writer.add_image('current_mask', mask[0, [0]], epoch)
             writer.add_image('omega_mask', sample['mask'][[0]], epoch)
             
->>>>>>> ebbfe843
+        # plot target if it's the first epcoh
         if epoch == 0:
             recon_scaled = ground_truth[[0], :, :]/image_scaling_factor
             recon_scaled = recon_scaled.clamp(0, 1)
